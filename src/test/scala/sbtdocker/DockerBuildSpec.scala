package sbtdocker

<<<<<<< HEAD
import com.spotify.docker.client.DockerClient.BuildParam
import org.scalatest.{FreeSpec, Matchers}
import sbt.{File, IO, richFile}
import sbtdocker.Instructions._
import sbtdocker.staging.StagedDockerfile
=======
import java.io.File

import org.scalatest.{FreeSpec, Matchers}
import sbt.IO
import sbtdocker.Helpers._
import sbtdocker.Instructions._
import sbtdocker.staging.{CopyFile, StagedDockerfile}
>>>>>>> 07656439

class DockerBuildSpec extends FreeSpec with Matchers {

  "Stage files" - {
    "Files should be staged" in {
      IO.withTemporaryDirectory { origDir =>
        IO.withTemporaryDirectory { stageDir =>
          val fileA = origDir / "fileA"
          val fileAData = createFile(fileA)

          val dockerfile = new Dockerfile {
            copy(fileA, "fileA")
          }

          DockerStage(stageDir, dockerfile)

          IO.read(stageDir / "0" / "fileA") shouldEqual fileAData
        }
      }
    }

    "A Dockerfile should be created" in {
      IO.withTemporaryDirectory { stageDir =>
        val stagedDockerfile = StagedDockerfile(
          instructions = Seq(
            From("ubuntu"),
            Run("echo 123")
          ),
          stageFiles = Set.empty
        )
        DockerStage(stageDir, stagedDockerfile)

        val file = stageDir / "Dockerfile"
        file.exists() shouldEqual true
        IO.read(file) shouldEqual "FROM ubuntu\nRUN echo 123"
      }
    }

    def createFile(file: File): String = {
      val fileData = file.getPath
      file.getParentFile.mkdirs()
      assume(file.createNewFile())
      IO.write(file, fileData)
      fileData
    }
  }

  "Build flags" - {
    "Default options should be: use caching, pull if missing and remove on success" in {
      val options = BuildOptions()

      options.cache shouldEqual true
      options.pullBaseImage shouldEqual BuildOptions.Pull.IfMissing
      options.removeIntermediateContainers shouldEqual BuildOptions.Remove.OnSuccess

      val flags = DockerClientHelpers.buildParams(options)

      flags should contain theSameElementsAs Seq(BuildParam.rm(true))
    }

    "No cache" in {
      val options = BuildOptions(cache = false)
      val flags = DockerClientHelpers.buildParams(options)

<<<<<<< HEAD
      flags should contain(BuildParam.noCache())
=======
      flags should contain("--no-cache=true")
>>>>>>> 07656439
    }

    "Always remove" in {
      val options = BuildOptions(removeIntermediateContainers = BuildOptions.Remove.Always)
      val flags = DockerClientHelpers.buildParams(options)

<<<<<<< HEAD
      flags should contain(BuildParam.forceRm())
=======
      flags should contain("--force-rm=true")
>>>>>>> 07656439
    }

    "Never remove" in {
      val options = BuildOptions(removeIntermediateContainers = BuildOptions.Remove.Never)
      val flags = DockerClientHelpers.buildParams(options)

<<<<<<< HEAD
      flags should not contain BuildParam.noCache()
=======
      flags should contain("--pull=false")
>>>>>>> 07656439
    }

    "Always pull" in {
      val options = BuildOptions(pullBaseImage = BuildOptions.Pull.Always)
      val flags = DockerClientHelpers.buildParams(options)

<<<<<<< HEAD
      flags should contain(BuildParam.pullNewerImage())
=======
      flags should contain("--pull=true")
>>>>>>> 07656439
    }
  }
}<|MERGE_RESOLUTION|>--- conflicted
+++ resolved
@@ -1,20 +1,13 @@
 package sbtdocker
 
-<<<<<<< HEAD
 import com.spotify.docker.client.DockerClient.BuildParam
-import org.scalatest.{FreeSpec, Matchers}
-import sbt.{File, IO, richFile}
-import sbtdocker.Instructions._
-import sbtdocker.staging.StagedDockerfile
-=======
 import java.io.File
 
 import org.scalatest.{FreeSpec, Matchers}
 import sbt.IO
 import sbtdocker.Helpers._
 import sbtdocker.Instructions._
-import sbtdocker.staging.{CopyFile, StagedDockerfile}
->>>>>>> 07656439
+import sbtdocker.staging.StagedDockerfile
 
 class DockerBuildSpec extends FreeSpec with Matchers {
 
@@ -79,44 +72,28 @@
       val options = BuildOptions(cache = false)
       val flags = DockerClientHelpers.buildParams(options)
 
-<<<<<<< HEAD
       flags should contain(BuildParam.noCache())
-=======
-      flags should contain("--no-cache=true")
->>>>>>> 07656439
     }
 
     "Always remove" in {
       val options = BuildOptions(removeIntermediateContainers = BuildOptions.Remove.Always)
       val flags = DockerClientHelpers.buildParams(options)
 
-<<<<<<< HEAD
       flags should contain(BuildParam.forceRm())
-=======
-      flags should contain("--force-rm=true")
->>>>>>> 07656439
     }
 
     "Never remove" in {
       val options = BuildOptions(removeIntermediateContainers = BuildOptions.Remove.Never)
       val flags = DockerClientHelpers.buildParams(options)
 
-<<<<<<< HEAD
       flags should not contain BuildParam.noCache()
-=======
-      flags should contain("--pull=false")
->>>>>>> 07656439
     }
 
     "Always pull" in {
       val options = BuildOptions(pullBaseImage = BuildOptions.Pull.Always)
       val flags = DockerClientHelpers.buildParams(options)
 
-<<<<<<< HEAD
       flags should contain(BuildParam.pullNewerImage())
-=======
-      flags should contain("--pull=true")
->>>>>>> 07656439
     }
   }
 }